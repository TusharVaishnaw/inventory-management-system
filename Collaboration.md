--- conflicted
+++ resolved
@@ -1,85 +1,82 @@
-# 👥 Inventory Management Team Git Workflow
-
-Welcome to the Inventory Management System project!
-This document explains exactly how our team will collaborate using Git and GitHub.
-
----
-
-## 📌 Branching Structure
-
-* **main** → Production-ready code only
-* **dev** → Active development, integration of features
-* **feature/<your-feature-name>** → One branch per task/person
-# KINDLY DO NOT PUSH CODE TO DEV OR MAIN BRANCH
----
-
-## 👥 For Team Members
-
-### 🛠️ One-Time Setup
-
-```bash
-git clone https://github.com/TusharVaishnaw/InventorymgmtV1.git
-cd InventorymgmtV1
-git fetch --all
-git checkout dev
-git pull origin dev
-```
-
----
-
-## ✅ Simple Git Workflow (Feature-first, Push-last)
-
-### 1. Switch to `dev` and get the latest updates
-DO this step ONLY if you need the latest code from dev copied to your local project
-This will just clone the latest finalised code into your system.
-```bash
-git checkout dev
-git pull origin dev
-```
-DO NOT COMMIT OR PUSH ONTO THIS BRANCH.
-
-### 2. Create a new feature branch
-For anything finalised feature you have added create a new branch like this for pushing the code.
-```bash
-git checkout -b feature/<your-feature-name>
-```
-I'll review and test the code and pull request to the dev branch.
-
-### 3. Do all your work and test it **locally**
-
-* Don't push anything yet
-* Finish the feature completely first
-
-### 4. When the feature is 100% ready:
-Finally push your code!!
-These commands will push you code to new branch: feature/<your-feature-name> 
-
-```bash
-git add .
-git commit -m "Complete: <feature-name> ✅"
-git checkout -b v3plusadmin    # Create and switch to new branch
-git push -u origin feature/<your-feature-name>
-```
-
-### 5. Then, go to GitHub and **create a Pull Request from your feature branch to `dev`**.
-Then your pull request code will be reviewed and then merged if approved by at least one of the team members
----
-
-## 🚫 Don't Do This
-
-* ❌ Don’t push half-done work
-* ❌ Don’t work directly on `main` or `dev`
-* ❌ Don’t make random commits during a task
-
----
-
-## 🧠 Need Help?
-
-Try GPT 
-![image](https://github.com/user-attachments/assets/ab9d3919-69de-4177-af33-40f453d9e005)
-
-<<<<<<< HEAD
-=======
-
->>>>>>> 0f7151e6
-
+# 👥 Inventory Management Team Git Workflow
+
+Welcome to the Inventory Management System project!
+This document explains exactly how our team will collaborate using Git and GitHub.
+
+---
+
+## 📌 Branching Structure
+
+* **main** → Production-ready code only
+* **dev** → Active development, integration of features
+* **feature/<your-feature-name>** → One branch per task/person
+# KINDLY DO NOT PUSH CODE TO DEV OR MAIN BRANCH
+---
+
+## 👥 For Team Members
+
+### 🛠️ One-Time Setup
+
+```bash
+git clone https://github.com/TusharVaishnaw/InventorymgmtV1.git
+cd InventorymgmtV1
+git fetch --all
+git checkout dev
+git pull origin dev
+```
+
+---
+
+## ✅ Simple Git Workflow (Feature-first, Push-last)
+
+### 1. Switch to `dev` and get the latest updates
+DO this step ONLY if you need the latest code from dev copied to your local project
+This will just clone the latest finalised code into your system.
+```bash
+git checkout dev
+git pull origin dev
+```
+DO NOT COMMIT OR PUSH ONTO THIS BRANCH.
+
+### 2. Create a new feature branch
+For anything finalised feature you have added create a new branch like this for pushing the code.
+```bash
+git checkout -b feature/<your-feature-name>
+```
+I'll review and test the code and pull request to the dev branch.
+
+### 3. Do all your work and test it **locally**
+
+* Don't push anything yet
+* Finish the feature completely first
+
+### 4. When the feature is 100% ready:
+Finally push your code!!
+These commands will push you code to new branch: feature/<your-feature-name> 
+
+```bash
+git add .
+git commit -m "Complete: <feature-name> ✅"
+git checkout -b v3plusadmin    # Create and switch to new branch
+git push -u origin feature/<your-feature-name>
+```
+
+### 5. Then, go to GitHub and **create a Pull Request from your feature branch to `dev`**.
+Then your pull request code will be reviewed and then merged if approved by at least one of the team members
+---
+
+## 🚫 Don't Do This
+
+* ❌ Don’t push half-done work
+* ❌ Don’t work directly on `main` or `dev`
+* ❌ Don’t make random commits during a task
+
+---
+
+## 🧠 Need Help?
+
+Try GPT 
+![image](https://github.com/user-attachments/assets/ab9d3919-69de-4177-af33-40f453d9e005)
+
+
+  